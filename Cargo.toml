--- conflicted
+++ resolved
@@ -1,10 +1,6 @@
 [package]
 name = "blockpedia"
-<<<<<<< HEAD
-version = "0.1.7"
-=======
 version = "0.1.8"
->>>>>>> 50631498
 edition = "2021"
 rust-version = "1.82"
 authors = ["Nano nano@schem.at"]
